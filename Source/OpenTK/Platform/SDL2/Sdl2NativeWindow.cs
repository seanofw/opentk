--- conflicted
+++ resolved
@@ -68,20 +68,13 @@
         public Sdl2NativeWindow(int x, int y, int width, int height,
             string title, GameWindowFlags options, DisplayDevice device)
         {
-<<<<<<< HEAD
-            var bounds = device.Bounds;
-            var flags = TranslateFlags(options);
-            flags |= SDL.SDL_WindowFlags.SDL_WINDOW_OPENGL;
-            flags |= SDL.SDL_WindowFlags.SDL_WINDOW_RESIZABLE;
-            flags |= SDL.SDL_WindowFlags.SDL_WINDOW_HIDDEN;
-=======
             lock (sync)
             {
                 var bounds = device.Bounds;
                 var flags = TranslateFlags(options);
                 flags |= SDL.SDL_WindowFlags.SDL_WINDOW_OPENGL;
                 flags |= SDL.SDL_WindowFlags.SDL_WINDOW_RESIZABLE;
->>>>>>> f2eda164
+                flags |= SDL.SDL_WindowFlags.SDL_WINDOW_HIDDEN;
 
                 if ((flags & SDL.SDL_WindowFlags.SDL_WINDOW_FULLSCREEN_DESKTOP) != 0 ||
                     (flags & SDL.SDL_WindowFlags.SDL_WINDOW_FULLSCREEN) != 0)
